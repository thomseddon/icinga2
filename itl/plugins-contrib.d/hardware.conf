--- conflicted
+++ resolved
@@ -205,7 +205,6 @@
 	}
 }
 
-<<<<<<< HEAD
 object CheckCommand "temp" {
 	command = [ PluginDir + "/check_temp" ]
 
@@ -229,7 +228,8 @@
 	vars.temp_warning = "75"
 	vars.temp_critical = "80"
 	vars.temp_sensor = "Core"
-=======
+}
+
 object CheckCommand "hddtemp" {
 	import "plugin-check-command"
 	command = [ PluginDir + "/check_hddtemp" ]
@@ -281,5 +281,4 @@
 	vars.hddtemp_critical = 60
 	vars.hddtemp_performance = true
 	vars.hddtemp_timeout = 5
->>>>>>> b46c3c11
 }